use markup5ever::interface::tree_builder::TreeSink;
use regex::Regex;
use scraper::{Html, Selector};

pub fn download_page(page_url: &str) -> Result<String, ureq::Error> {
    let body: String = ureq::get(page_url).call()?.into_string()?;

    Ok(body)
}

pub fn extract_words(page_body: &str) -> Vec<String> {
<<<<<<< HEAD
    let mut words: Vec<String> = vec![];

    let html_tag = Regex::new("<[^>]*>").unwrap();
    // let body_wo_scripts = remove_script_tags(&page_body);

    // println!("{body_wo_scripts}");

    for line in html_tag
        .replace_all(page_body, "")
=======
    let page_body = just_body_html_content(page_body);

    let mut words: Vec<String> = vec![];

    let html_tag = Regex::new("<[^>]*>").unwrap();

    for line in html_tag
        .replace_all(&page_body, "")
>>>>>>> eee5b85d
        .split(' ')
        .collect::<Vec<&str>>()
    {
        let trimmed_line = line.trim();
        if !trimmed_line.is_empty() {
            for word in trimmed_line.split(' ').collect::<Vec<&str>>() {
                let w = word.trim().to_owned();
                if words.contains(&w) {
                    continue;
                }
                words.push(w)
            }
        }
<<<<<<< HEAD
    }

    words
=======
    }

    words
}

/// Remove everything from page_body except the
/// HTML within the <body></body> HTML tags.
/// We also will ignore any content between any and all <script> tags,
/// if there are any.
/// If no <body> tag is found, or there's any other error,
/// this function just silently returns the given
/// all_html
pub fn just_body_html_content(all_html: &str) -> String {
    // Find all <script> tags in this HTML
    let script_selector = Selector::parse("script").unwrap();
    let fragment = Html::parse_document(all_html);
    let script_tags_found = fragment.select(&script_selector);

    // Re-parse HTML, this time as mutable so that we can remove
    // <script> tags
    let mut fragment = Html::parse_document(all_html);

    // Remove each <script> tag from the (now mutable) fragment
    for script_tag in script_tags_found {
        fragment.remove_from_parent(&script_tag.id());
    }

    // Prepare body tag for selection
    let body_selector = match Selector::parse("body") {
        Ok(body_selector) => body_selector,
        Err(_e) => return all_html.to_string(),
    };
    // Find first (and hopefully only) <body> tag in our
    // modified fragment
    let body = match fragment.select(&body_selector).next() {
        Some(body) => body,
        // If no <body> tag found, just return all HTML found
        None => return all_html.to_string(),
    };

    body.text().collect::<Vec<&str>>().join(" ")
>>>>>>> eee5b85d
}<|MERGE_RESOLUTION|>--- conflicted
+++ resolved
@@ -9,17 +9,6 @@
 }
 
 pub fn extract_words(page_body: &str) -> Vec<String> {
-<<<<<<< HEAD
-    let mut words: Vec<String> = vec![];
-
-    let html_tag = Regex::new("<[^>]*>").unwrap();
-    // let body_wo_scripts = remove_script_tags(&page_body);
-
-    // println!("{body_wo_scripts}");
-
-    for line in html_tag
-        .replace_all(page_body, "")
-=======
     let page_body = just_body_html_content(page_body);
 
     let mut words: Vec<String> = vec![];
@@ -28,7 +17,6 @@
 
     for line in html_tag
         .replace_all(&page_body, "")
->>>>>>> eee5b85d
         .split(' ')
         .collect::<Vec<&str>>()
     {
@@ -42,11 +30,6 @@
                 words.push(w)
             }
         }
-<<<<<<< HEAD
-    }
-
-    words
-=======
     }
 
     words
@@ -88,5 +71,4 @@
     };
 
     body.text().collect::<Vec<&str>>().join(" ")
->>>>>>> eee5b85d
 }